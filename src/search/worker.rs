//! # MCTS worker thread.

use std::{
    io::Write,
    sync::{
        atomic::{AtomicBool, AtomicU64, Ordering},
        Arc, Mutex,
    },
    time::{Duration, Instant},
};

use rand::{seq::SliceRandom, thread_rng};

use crate::{
    brain::nnue::{self, NnueAccumulator},
    game::{action::Action, colour::Colour, position::Position, score::*},
    uci::{
        commands::{UciInformation, UciMessage},
        endpoint::UciWriter,
    },
};

use super::node::{Node, Value};

pub struct MctsWorker<O: Write> {
    pub id: u32,
    pub root: Arc<Node>,
    pub reached_depth: u8,
    pub max_depth: u8,
    pub depth: u8,
    pub perspective: Colour,

    // Search budget
    pub max_duration: Duration,
    pub start_time: Instant,
    pub max_nodes: u64,
    pub current_nodes: Arc<AtomicU64>,
    pub should_stop: Arc<AtomicBool>,

    // Policy
    pub accumulator: NnueAccumulator<'static>,

    // Output to UCI
    pub writer: Arc<Mutex<UciWriter<O>>>,
}
impl<O: Write> MctsWorker<O> {
    /// Creates a new [`MctsWorker`] with no search limits.
    pub fn init(
        id: u32,
        root: Arc<Node>,
        current_nodes: Arc<AtomicU64>,
        should_stop: Arc<AtomicBool>,
        writer: Arc<Mutex<UciWriter<O>>>,
    ) -> Self {
        Self {
            id,
            root,
            current_nodes,
            should_stop,
            writer,
            perspective: Colour::White,
            reached_depth: 0,
            max_depth: u8::MAX,
            depth: 0,
            max_duration: Duration::MAX,
            start_time: Instant::now(),
            max_nodes: u64::MAX,
            accumulator: nnue::get_accumulator(),
        }
    }

    /// Sets the maximum depth this worker is allowed to search.
    pub fn with_max_depth(mut self, depth: u8) -> Self {
        self.max_depth = depth;
        self
    }

    /// Sets the maximum duration for which this worker is allowed to search.
    pub fn with_max_duration(mut self, duration: Duration) -> Self {
        self.max_duration = duration;
        self
    }

    /// Sets the number of nodes after which this worker should stop searching.
    pub fn with_max_nodes(mut self, nodes: u64) -> Self {
        self.max_nodes = nodes;
        self
    }

    /// Runs the search on this worker's search tree.
    pub fn search(mut self, mut position: Position) {
        self.perspective = position.side_to_move();
        let mut info_tick = Instant::now();
        if position.fifty_move_draw() || position.threefold_repetition() {
            return;
        } else {
            let (actions, _) = position.actions();
            if actions.is_empty() {
                return;
            }
        }
        while self.within_budget() {
            let last_nodes = self.current_nodes.load(Ordering::Relaxed);
            self.depth = 0;
            let (selected, expandable) = self.select(self.root.clone(), &mut position);
            let reward = if expandable {
                let expanded = self.expand(selected.clone(), &mut position);
                let reward = self._playout(&mut position);

                expanded.update_value(reward);
                reward
            } else {
                if position.fifty_move_draw() || position.threefold_repetition() {
                    Value::Draw
                } else {
                    todo!()
                }
            };
            Self::backup(selected, reward, &mut position);

            if self.depth > self.reached_depth {
                self.reached_depth = self.depth
            }

            if info_tick.elapsed() > Duration::from_secs(1) {
                info_tick = Instant::now();
                if self.id == 0 {
                    self.send_info().unwrap();
                }
                self.send_current_line().unwrap();
            }
            if last_nodes == self.current_nodes.load(Ordering::Relaxed) {
                break;
            }
        }

        if self.id == 0 {
            self.send_info().unwrap();
            if let Some(m) = self.root.best_move() {
                self.writer
                    .lock()
                    .unwrap()
                    .send_message(UciMessage::SearchResult {
                        best: m,
                        ponder_on: None,
                    })
                    .unwrap()
            }
        }
    }

    /// Checks if this worker is within its search budget.
    pub fn within_budget(&self) -> bool {
        !self.should_stop.load(Ordering::Relaxed)
            && (self.start_time.elapsed() < self.max_duration)
            && (self.current_nodes.load(Ordering::Relaxed) <= self.max_nodes)
            && (self.depth <= self.max_depth)
    }

    /// Selects the most promising leaf node.
    fn select(&mut self, mut node: Arc<Node>, position: &mut Position) -> (Arc<Node>, bool) {
        while node.is_fully_expanded() {
            self.depth += 1;
            let Some(child) = node.most_promising_child() else {
                return (node, false);
            };
            node = child.clone();
            node.add_virtual_loss();
            unsafe {
                position.make_unchecked(node.action().unwrap());
            }
        }
        (node, true)
    }

    fn expand(&self, node: Arc<Node>, position: &mut Position) -> Arc<Node> {
        Node::init_children(node.clone(), position);
        if let Some(node) = node.add_child() {
            self.current_nodes.fetch_add(1, Ordering::Relaxed);
            unsafe {
                position.make_unchecked(node.action().unwrap());
            }
            node
        } else {
            node
        }
    }

    fn _playout(&self, position: &mut Position) -> Value {
        let original = position.clone();
        let mut depth = 0;
        let value = loop {
            if depth >= 100 {
                // let reward = 1. / nnue::forward(&self.accumulator, position.side_to_move());
                // break Value::WinProbability {
                //     wins: reward as i32,
                //     samples: 1,
                //     perspective: position.side_to_move(),
                // };
                break Value::Draw;
            }
            if position.fifty_move_draw() || position.threefold_repetition() {
                break Value::Draw;
            }

            let actions = position.actions();
            if let Some(action) = actions.choose(&mut thread_rng()) {
<<<<<<< HEAD
                unsafe {
                    position.make_unchecked(*action);
                }
=======
                position.make_legal(*action);
                depth += 1;
>>>>>>> 56d7de20
            } else {
                todo!()
            }
        };

        *position = original;
        value
    }

    fn backup(node: Arc<Node>, value: Value, position: &mut Position) {
        let mut current_node = Some(node);
        while let Some(node) = current_node.take() {
            node.remove_virtual_loss();
            node.update_value(value);
            current_node = node.parent();
            position.unmake()
        }
    }

    fn send_info(&self) -> std::io::Result<()> {
        let mut informations = vec![
            UciInformation::SearchDepth(self.reached_depth),
            UciInformation::SearchTime(self.start_time.elapsed()),
            UciInformation::SearchedNodes(self.current_nodes.load(Ordering::Relaxed)),
<<<<<<< HEAD
            UciInformation::CurrentlySearchedMove {
                move_index: None,
                mv: self.root.most_promising_child().unwrap().action().unwrap(),
            },
=======
>>>>>>> 56d7de20
            UciInformation::CentipawnScore {
                centipawns: win_probability_to_centipawns(
                    self.root.value().exploitation_score(self.perspective),
                ),
                is_upper_bound: None,
            },
            UciInformation::SearchSpeed(
                (self.current_nodes.load(Ordering::Relaxed) as f32
                    / self.start_time.elapsed().as_secs_f32()) as u64,
            ),
        ];
<<<<<<< HEAD
        let pv: Vec<_> = self.root.principal_variation();
        if !pv.is_empty() {
            informations.push(UciInformation::PrincipalVariation {
                ranking: None,
                moves: pv,
=======
        if let Some(child) = self.root.most_promising_child() {
            informations.push(UciInformation::CurrentlySearchedMove {
                move_index: None,
                mv: child.action().unwrap().downgrade(),
>>>>>>> 56d7de20
            })
        }
        // let pv: Vec<_> = self
        //     .root
        //     .principal_variation()
        //     .into_iter()
        //     .map(LegalAction::downgrade)
        //     .collect();
        // if !pv.is_empty() {
        //     informations.push(UciInformation::PrincipalVariation {
        //         ranking: None,
        //         moves: pv,
        //     })
        // }

        self.writer
            .lock()
            .unwrap()
            .send_message(UciMessage::Information(informations))
    }

    fn send_current_line(&self) -> std::io::Result<()> {
        Ok(())
    }
}<|MERGE_RESOLUTION|>--- conflicted
+++ resolved
@@ -13,7 +13,7 @@
 
 use crate::{
     brain::nnue::{self, NnueAccumulator},
-    game::{action::Action, colour::Colour, position::Position, score::*},
+    game::{colour::Colour, position::Position, score::*},
     uci::{
         commands::{UciInformation, UciMessage},
         endpoint::UciWriter,
@@ -94,7 +94,7 @@
         if position.fifty_move_draw() || position.threefold_repetition() {
             return;
         } else {
-            let (actions, _) = position.actions();
+            let actions = position.actions();
             if actions.is_empty() {
                 return;
             }
@@ -205,14 +205,10 @@
 
             let actions = position.actions();
             if let Some(action) = actions.choose(&mut thread_rng()) {
-<<<<<<< HEAD
                 unsafe {
                     position.make_unchecked(*action);
                 }
-=======
-                position.make_legal(*action);
                 depth += 1;
->>>>>>> 56d7de20
             } else {
                 todo!()
             }
@@ -237,13 +233,6 @@
             UciInformation::SearchDepth(self.reached_depth),
             UciInformation::SearchTime(self.start_time.elapsed()),
             UciInformation::SearchedNodes(self.current_nodes.load(Ordering::Relaxed)),
-<<<<<<< HEAD
-            UciInformation::CurrentlySearchedMove {
-                move_index: None,
-                mv: self.root.most_promising_child().unwrap().action().unwrap(),
-            },
-=======
->>>>>>> 56d7de20
             UciInformation::CentipawnScore {
                 centipawns: win_probability_to_centipawns(
                     self.root.value().exploitation_score(self.perspective),
@@ -255,18 +244,10 @@
                     / self.start_time.elapsed().as_secs_f32()) as u64,
             ),
         ];
-<<<<<<< HEAD
-        let pv: Vec<_> = self.root.principal_variation();
-        if !pv.is_empty() {
-            informations.push(UciInformation::PrincipalVariation {
-                ranking: None,
-                moves: pv,
-=======
         if let Some(child) = self.root.most_promising_child() {
             informations.push(UciInformation::CurrentlySearchedMove {
                 move_index: None,
-                mv: child.action().unwrap().downgrade(),
->>>>>>> 56d7de20
+                mv: child.action().unwrap(),
             })
         }
         // let pv: Vec<_> = self
